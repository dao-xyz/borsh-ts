--- conflicted
+++ resolved
@@ -17,15 +17,10 @@
     writeU8(value: number): void;
     writeU16(value: number): void;
     writeU32(value: number): void;
-<<<<<<< HEAD
-    writeU64(value: BN): void;
-    writeU128(value: BN): void;
-    writeU256(value: BN): void;
-    writeU512(value: BN): void;
-=======
     writeU64(value: number | BN): void;
     writeU128(value: number | BN): void;
->>>>>>> c349f7f0
+    writeU256(value: number | BN): void;
+    writeU512(value: number | BN): void;
     private writeBuffer;
     writeString(str: string): void;
     writeFixedArray(array: Uint8Array): void;
